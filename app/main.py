from fastapi import FastAPI, HTTPException
from fastapi.middleware.cors import CORSMiddleware
from fastapi.responses import JSONResponse
from contextlib import asynccontextmanager
from app.config.database import init_db, close_db
<<<<<<< HEAD
from app.controllers import auth_controller, feedback_controller, user_controller
from app.controllers import audio_controller_fixed as audio_controller
=======
from app.controllers import auth_controller, feedback_controller, user_controller, audio_controller
>>>>>>> 10708e97
import os

@asynccontextmanager
async def lifespan(app: FastAPI):
    # Startup
    try:
        await init_db()
        print("Application startup completed successfully")
    except Exception as e:
        print(f"Error during startup: {e}")
        raise
    
    yield
    
    # Shutdown
    try:
        await close_db()
        print("Application shutdown completed successfully")
    except Exception as e:
        print(f"Error during shutdown: {e}")

app = FastAPI(
    title="AudioNorm API",
    description="Audio Normalization API with user authentication and email notifications",
    version="1.0.0",
    docs_url="/docs",
    redoc_url="/redoc",
    lifespan=lifespan
)

# Configure CORS for production
allowed_origins = [
    "http://localhost:3000",  # React development
    "http://localhost:8000",  # Local FastAPI
    "https://audionorm-backend.onrender.com",  # Production backend
    "https://audionorm-frontend.onrender.com",  # Your frontend on Render
]


# In production, be more restrictive with CORS
if os.getenv("ENVIRONMENT") == "production":
    app.add_middleware(
        CORSMiddleware,
        allow_origins=allowed_origins,
        allow_credentials=True,
        allow_methods=["GET", "POST", "PUT", "DELETE"],
        allow_headers=["*"],
    )
else:
    # Development - allow all origins
    app.add_middleware(
        CORSMiddleware,
        allow_origins=["*"],
        allow_credentials=True,
        allow_methods=["*"],
        allow_headers=["*"],
    )

# Error handling
@app.exception_handler(HTTPException)
async def http_exception_handler(request, exc):
    return JSONResponse(
        status_code=exc.status_code,
        content={"detail": exc.detail}
    )

# Include routers
app.include_router(auth_controller.router, prefix="/auth", tags=["Authentication"])
app.include_router(feedback_controller.router, prefix="/feedback", tags=["Feedback"])
app.include_router(user_controller.router, prefix="/users", tags=["Users"])
<<<<<<< HEAD
app.include_router(audio_controller.router, prefix="/audio", tags=["Audio"])  # Audio normalization endpoints
=======
app.include_router(audio_controller.router, prefix="/audio", tags=["Audio"])
>>>>>>> 10708e97

@app.get("/", tags=["Root"])
async def root():
    return {
        "message": "Welcome to AudioNorm API",
        "version": "1.0.0",
        "status": "healthy",
        "docs_url": "/docs",
        "environment": os.getenv("ENVIRONMENT", "development"),
        "features": {
            "authentication": "JWT-based user authentication",
            "feedback": "User feedback and response system with email notifications",
            "audio_normalization": "Complete audio normalization API with database storage and result tracking",
        },
        "endpoints": {
            "auth": "/auth/* - Authentication endpoints",
            "feedback": "/feedback/* - Feedback system",
            "users": "/users/* - User management", 
            "audio": {
                "/audio/status": "Get API status",
                "/audio/test": "Test endpoint",
                "/audio/upload": "Upload audio files",
                "/audio/normalize/{target_lufs}": "Normalize audio to target LUFS",
                "/audio/analyze": "Analyze audio properties"
            }
        }
    }

@app.get("/health", tags=["Health"])
async def health_check():
    """Health check endpoint for deployment monitoring"""
    return {
        "status": "healthy",
        "timestamp": "2025-08-12T00:00:00Z",
        "version": "1.0.0",
        "environment": os.getenv("ENVIRONMENT", "development")
    }<|MERGE_RESOLUTION|>--- conflicted
+++ resolved
@@ -3,12 +3,8 @@
 from fastapi.responses import JSONResponse
 from contextlib import asynccontextmanager
 from app.config.database import init_db, close_db
-<<<<<<< HEAD
 from app.controllers import auth_controller, feedback_controller, user_controller
 from app.controllers import audio_controller_fixed as audio_controller
-=======
-from app.controllers import auth_controller, feedback_controller, user_controller, audio_controller
->>>>>>> 10708e97
 import os
 
 @asynccontextmanager
@@ -74,17 +70,20 @@
         status_code=exc.status_code,
         content={"detail": exc.detail}
     )
+# Database lifecycle
+@app.on_event("startup")
+async def startup_event():
+    await init_db()
+
+@app.on_event("shutdown")
+async def shutdown_event():
+    await close_db()
 
 # Include routers
 app.include_router(auth_controller.router, prefix="/auth", tags=["Authentication"])
 app.include_router(feedback_controller.router, prefix="/feedback", tags=["Feedback"])
 app.include_router(user_controller.router, prefix="/users", tags=["Users"])
-<<<<<<< HEAD
 app.include_router(audio_controller.router, prefix="/audio", tags=["Audio"])  # Audio normalization endpoints
-=======
-app.include_router(audio_controller.router, prefix="/audio", tags=["Audio"])
->>>>>>> 10708e97
-
 @app.get("/", tags=["Root"])
 async def root():
     return {
